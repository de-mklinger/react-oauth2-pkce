import { createPKCECodes, PKCECodePair } from './pkce'
import { toUrlEncoded } from './util'

import jwtDecode from 'jwt-decode'

export interface AuthServiceProps {
  clientId: string
  clientSecret?: string
  contentType?: string
  location: Location
  provider: string
  redirectUri?: string
  scopes: string[]
  expireSlack?: number
}

export interface AuthTokens {
  id_token: string
  access_token: string
  refresh_token: string
  expires_in: number
  token_type: string
}

export interface JWTIDToken {
  given_name: string
  family_name: string
  name: string
  email: string
}

<<<<<<< HEAD
export interface TokenRequestBody {
  clientId: string
  grantType: string
  redirectUri?: string
  refresh_token?: string
  clientSecret?: string
  code?: string
  codeVerifier?: string
}

export class AuthService {
=======
export class AuthService<TIDToken = JWTIDToken> {
>>>>>>> 84f19793
  props: AuthServiceProps

  constructor(props: AuthServiceProps) {
    this.props = props
    const code = this.getCodeFromLocation(window.location)
    if (code !== null) {
      this.fetchToken(code)
        .then(() => {
          this.restoreUri()
        })
        .catch((e) => {
          this.removeItem('pkce')
          this.removeItem('auth')
          this.removeCodeFromLocation()
          console.warn({ e })
        })
    }
  }

  getUser(): {} {
    const t = this.getAuthTokens()
    if (null === t) return {}
    const decoded = jwtDecode(t.id_token) as TIDToken
    return decoded
  }

  getCodeFromLocation(location: Location): string | null {
    const split = location.toString().split('?')
    if (split.length < 2) {
      return null
    }
    const pairs = split[1].split('&')
    for (const pair of pairs) {
      const [key, value] = pair.split('=')
      if (key === 'code') {
        return decodeURIComponent(value || '')
      }
    }
    return null
  }

  removeCodeFromLocation(): void {
    const [base, search] = window.location.href.split('?')
    if (!search) {
      return
    }
    const newSearch = search
      .split('&')
      .map((param) => param.split('='))
      .filter(([key]) => key !== 'code')
      .map((keyAndVal) => keyAndVal.join('='))
      .join('&')
    window.history.replaceState(
      window.history.state,
      'null',
      base + (newSearch.length ? `?${newSearch}` : '')
    )
  }

  getItem(key: string): string | null {
    return window.localStorage.getItem(key)
  }
  removeItem(key: string): void {
    window.localStorage.removeItem(key)
  }

  getPkce(): PKCECodePair {
    const pkce = window.localStorage.getItem('pkce')
    if (null === pkce) {
      throw new Error('PKCE pair not found in local storage')
    } else {
      return JSON.parse(pkce)
    }
  }
  setAuthTokens(auth: AuthTokens): void {
    window.localStorage.setItem('auth', JSON.stringify(auth))
  }

  getAuthTokens(): AuthTokens {
    return JSON.parse(window.localStorage.getItem('auth') || '{}')
  }

  isPending(): boolean {
    return (
      window.localStorage.getItem('pkce') !== null &&
      window.localStorage.getItem('auth') === null
    )
  }

  isAuthenticated(): boolean {
    return window.localStorage.getItem('auth') !== null
  }

  async logout(): Promise<boolean> {
    this.removeItem('pkce')
    this.removeItem('auth')
    window.location.reload()
    return true
  }

  async login(): Promise<void> {
    this.authorize()
  }

  // this will do a full page reload and to to the OAuth2 provider's login page and then redirect back to redirectUri
  authorize(): boolean {
    const { clientId, provider, redirectUri, scopes } = this.props

    const pkce = createPKCECodes()
    window.localStorage.setItem('pkce', JSON.stringify(pkce))
    window.localStorage.setItem('preAuthUri', location.href)
    window.localStorage.removeItem('auth')
    const codeChallenge = pkce.codeChallenge

    const query = {
      clientId,
      scopes: scopes.join(' '),
      responseType: 'code',
      redirectUri,
      codeChallenge,
      codeChallengeMethod: 'S256'
    }
    // Responds with a 302 redirect
    const url = `${provider}/authorize?${toUrlEncoded(query)}`
    window.location.replace(url)
    return true
  }

  // this happens after a full page reload. Read the code from localstorage
<<<<<<< HEAD
  async fetchToken(code: string, isRefresh = false): Promise<AuthTokens> {
=======
  async fetchToken(code: string, refreshToken?: string): Promise<AuthTokens> {
>>>>>>> 84f19793
    const {
      clientId,
      clientSecret,
      contentType,
      provider,
      redirectUri
    } = this.props
<<<<<<< HEAD
    const grantType = 'authorization_code'
=======
    const grantType = refreshToken ? 'refresh_token' : 'authorization_code'
    const pkce: PKCECodePair = this.getPkce()
    const codeVerifier = pkce.codeVerifier
>>>>>>> 84f19793

    let payload: TokenRequestBody = {
      clientId,
      ...(clientSecret ? { clientSecret } : {}),
      redirectUri,
<<<<<<< HEAD
      grantType
    }
    if (isRefresh) {
      payload = {
        ...payload,
        grantType: 'refresh_token',
        // eslint-disable-next-line @typescript-eslint/camelcase
        refresh_token: code
      }
    } else {
      const pkce: PKCECodePair = this.getPkce()
      const codeVerifier = pkce.codeVerifier
      payload = {
        ...payload,
        code,
        codeVerifier
      }
=======
      grantType,
      codeVerifier,
      ...(refreshToken ? { refreshToken } : {})
>>>>>>> 84f19793
    }

    const response = await fetch(`${provider}/token`, {
      headers: {
        'Content-Type': contentType || 'application/x-www-form-urlencoded'
      },
      method: 'POST',
      body: toUrlEncoded(payload)
    })
    this.removeItem('pkce')
    const json = await response.json()
    this.setRefreshTimer(json.refresh_token, json.expires_in)
    this.setAuthTokens(json as AuthTokens)
    return json
  }

<<<<<<< HEAD
  // async refreshToken(refreshToken: string): Promise<AuthTokens> {
  //   const {
  //     clientId,
  //     clientSecret,
  //     contentType,
  //     provider,
  //     redirectUri
  //   } = this.props
  //   const grantType = 'refresh_token'
  //   const payload = {
  //     clientId,
  //     ...(clientSecret ? { clientSecret } : {}),
  //     // eslint-disable-next-line @typescript-eslint/camelcase
  //     refresh_token: refreshToken,
  //     grantType,
  //     redirectUri
  //   }
  //   const response = await fetch(`${provider}/token`, {
  //     headers: {
  //       'Content-Type': contentType || 'application/x-www-form-urlencoded'
  //     },
  //     method: 'POST',
  //     body: toUrlEncoded(payload)
  //   })
  //   this.removeItem('pkce')
  //   this.removeItem('auth')
  //   const json = await response.json()
  //   this.setAuthTokens(json as AuthTokens)
  //   return json
  // }
=======
  setRefreshTimer(refreshToken: string, expiresIn: number): void {
    if (!refreshToken || !expiresIn) {
      return
    }
    const { expireSlack = 1000 } = this.props

    setTimeout(() => {
      const code = this.getCodeFromLocation(window.location)
      if (code !== null) {
        this.fetchToken(code, refreshToken)
          .then(() => {
            this.restoreUri()
          })
          .catch((e) => {
            this.removeItem('pkce')
            this.removeItem('auth')
            this.removeCodeFromLocation()
            console.warn({ e })
          })
      }
    }, expiresIn * 1000 - expireSlack)
  }
>>>>>>> 84f19793

  restoreUri(): void {
    const uri = window.localStorage.getItem('preAuthUri')
    window.localStorage.removeItem('preAuthUri')
    console.log({ uri })
    if (uri !== null) {
      window.location.replace(uri)
    }
    this.removeCodeFromLocation()
  }
}<|MERGE_RESOLUTION|>--- conflicted
+++ resolved
@@ -11,7 +11,6 @@
   provider: string
   redirectUri?: string
   scopes: string[]
-  expireSlack?: number
 }
 
 export interface AuthTokens {
@@ -29,7 +28,6 @@
   email: string
 }
 
-<<<<<<< HEAD
 export interface TokenRequestBody {
   clientId: string
   grantType: string
@@ -40,10 +38,7 @@
   codeVerifier?: string
 }
 
-export class AuthService {
-=======
 export class AuthService<TIDToken = JWTIDToken> {
->>>>>>> 84f19793
   props: AuthServiceProps
 
   constructor(props: AuthServiceProps) {
@@ -173,11 +168,7 @@
   }
 
   // this happens after a full page reload. Read the code from localstorage
-<<<<<<< HEAD
   async fetchToken(code: string, isRefresh = false): Promise<AuthTokens> {
-=======
-  async fetchToken(code: string, refreshToken?: string): Promise<AuthTokens> {
->>>>>>> 84f19793
     const {
       clientId,
       clientSecret,
@@ -185,19 +176,12 @@
       provider,
       redirectUri
     } = this.props
-<<<<<<< HEAD
     const grantType = 'authorization_code'
-=======
-    const grantType = refreshToken ? 'refresh_token' : 'authorization_code'
-    const pkce: PKCECodePair = this.getPkce()
-    const codeVerifier = pkce.codeVerifier
->>>>>>> 84f19793
 
     let payload: TokenRequestBody = {
       clientId,
       ...(clientSecret ? { clientSecret } : {}),
       redirectUri,
-<<<<<<< HEAD
       grantType
     }
     if (isRefresh) {
@@ -215,11 +199,6 @@
         code,
         codeVerifier
       }
-=======
-      grantType,
-      codeVerifier,
-      ...(refreshToken ? { refreshToken } : {})
->>>>>>> 84f19793
     }
 
     const response = await fetch(`${provider}/token`, {
@@ -231,66 +210,9 @@
     })
     this.removeItem('pkce')
     const json = await response.json()
-    this.setRefreshTimer(json.refresh_token, json.expires_in)
     this.setAuthTokens(json as AuthTokens)
     return json
   }
-
-<<<<<<< HEAD
-  // async refreshToken(refreshToken: string): Promise<AuthTokens> {
-  //   const {
-  //     clientId,
-  //     clientSecret,
-  //     contentType,
-  //     provider,
-  //     redirectUri
-  //   } = this.props
-  //   const grantType = 'refresh_token'
-  //   const payload = {
-  //     clientId,
-  //     ...(clientSecret ? { clientSecret } : {}),
-  //     // eslint-disable-next-line @typescript-eslint/camelcase
-  //     refresh_token: refreshToken,
-  //     grantType,
-  //     redirectUri
-  //   }
-  //   const response = await fetch(`${provider}/token`, {
-  //     headers: {
-  //       'Content-Type': contentType || 'application/x-www-form-urlencoded'
-  //     },
-  //     method: 'POST',
-  //     body: toUrlEncoded(payload)
-  //   })
-  //   this.removeItem('pkce')
-  //   this.removeItem('auth')
-  //   const json = await response.json()
-  //   this.setAuthTokens(json as AuthTokens)
-  //   return json
-  // }
-=======
-  setRefreshTimer(refreshToken: string, expiresIn: number): void {
-    if (!refreshToken || !expiresIn) {
-      return
-    }
-    const { expireSlack = 1000 } = this.props
-
-    setTimeout(() => {
-      const code = this.getCodeFromLocation(window.location)
-      if (code !== null) {
-        this.fetchToken(code, refreshToken)
-          .then(() => {
-            this.restoreUri()
-          })
-          .catch((e) => {
-            this.removeItem('pkce')
-            this.removeItem('auth')
-            this.removeCodeFromLocation()
-            console.warn({ e })
-          })
-      }
-    }, expiresIn * 1000 - expireSlack)
-  }
->>>>>>> 84f19793
 
   restoreUri(): void {
     const uri = window.localStorage.getItem('preAuthUri')
